--- conflicted
+++ resolved
@@ -3,12 +3,9 @@
   "entry": ["src/{index,cli}.ts!"],
   "project": ["src/**/*.ts!"],
   "ignore": ["**/fixtures", "**/_template"],
-<<<<<<< HEAD
-  "ignoreDependencies": ["@pnpm/logger"]
-=======
+  "ignoreDependencies": ["@pnpm/logger"],
   "node-test-runner": {
     "entry": ["tests/**/*.test.ts"],
     "project": ["tests/**/*.ts"]
   }
->>>>>>> 91d8989f
 }