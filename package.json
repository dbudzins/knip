--- conflicted
+++ resolved
@@ -1,10 +1,6 @@
 {
   "name": "knip",
-<<<<<<< HEAD
   "version": "2.0.0-alpha.7",
-=======
-  "version": "1.16.0",
->>>>>>> d8459e5e
   "description": "Find unused files, dependencies and exports in your TypeScript and JavaScript projects",
   "homepage": "https://github.com/webpro/knip",
   "repository": "github:webpro/knip",
@@ -81,16 +77,9 @@
     "prettier": "2.8.4",
     "release-it": "15.8.0",
     "remark-cli": "11.0.0",
-<<<<<<< HEAD
-    "remark-preset-webpro": "0.0.1",
-    "tsx": "3.12.5",
-    "type-fest": "3.6.1"
-=======
     "remark-preset-webpro": "0.0.2",
     "tsx": "3.12.3",
-    "type-fest": "3.6.1",
-    "typescript": "4.9.5"
->>>>>>> d8459e5e
+    "type-fest": "3.6.1"
   },
   "engines": {
     "node": ">=16.17.0 <17 || >=18.6.0"
