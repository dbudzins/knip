--- conflicted
+++ resolved
@@ -1,7 +1,3 @@
-<<<<<<< HEAD
-import { ts } from 'ts-morph';
-import { resolveConfig, resolveIncludedIssueTypes } from './util/config.js';
-=======
 import path from 'node:path';
 import ConfigurationChief from './configuration-chief.js';
 import { ROOT_WORKSPACE_NAME } from './constants.js';
@@ -12,7 +8,6 @@
 import { compact } from './util/array.js';
 import { debugLogObject, debugLogFiles } from './util/debug.js';
 import { _findImportModuleSpecifiers } from './util/find-import-specifiers.js';
->>>>>>> f04a45d2
 import { findFile, loadJSON } from './util/fs.js';
 import { _glob, ensurePosixPath } from './util/glob.js';
 import { getPackageNameFromModuleSpecifier } from './util/modules.js';
